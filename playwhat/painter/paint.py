"""Provide functions that's responsible for doing the actual painting/drawing on the display"""

import re

from inky import InkyWHAT
from PIL import Image, ImageDraw, ImageFont

from playwhat.painter import utils
from playwhat.painter.constants import *
from playwhat.painter.types import *

def paint(options: PainterOptions) -> Image.Image:
    """
    Paints the "Now Playing" screen based off the options passed to the `options` parameter and
    returns a `PIL.Image` that can be shown on the InkyWHAT display
    """
    image = Image.new("P", (InkyWHAT.WIDTH, InkyWHAT.HEIGHT))
    image.putpalette((
        *(255, 255, 255),           # White
        *(0, 0, 0),                 # Black
        *(255, 0, 0),               # Red
        *((0, 0, 0) * 253)          # Remainder
    ))
    draw = ImageDraw.Draw(image)
    _paint_header(image, draw, options)
    _paint_content(image, draw, options)
    _paint_footer(image, draw, options)

    return image

def paint_not_playing() -> Image.Image:
    """
    Paints the "Not Playing" screen and returns a `PIL.Image` that can be shown on the InkyWHAT
    display
    """
    image = Image.new("P", (InkyWHAT.WIDTH, InkyWHAT.HEIGHT))
    image.putpalette((
        *(255, 255, 255),           # White
        *(0, 0, 0),                 # Black
        *(255, 0, 0),               # Red
        *((0, 0, 0) * 253)          # Remainder
    ))
    draw = ImageDraw.Draw(image)

    max_width = image.width - (PADDING * 2)

    # Get the music icon that'll be shown above the header
    music_icon = Image.open(os.path.join(PATH_ASSET_IMAGE, "icon-music.png"))

    # Layout out heading
    heading_font = ImageFont.truetype(
        os.path.join(PATH_ASSET_FONT, "open-sans.ttf"),
        size=NOT_PLAYING_HEADING_POINT_SIZE)
    heading_text = utils.wrap_and_ellipsize_text(
<<<<<<< HEAD
        text="Nothing Is Playing\nRight Now",
=======
        text="There Is Nothing Playing",
>>>>>>> 981322da
        font=heading_font,
        max_width=max_width,
        max_lines=2)
    heading_text_width, heading_text_height = heading_font.getsize_multiline(heading_text)

    # Layout our content
    content_font = ImageFont.truetype(
        os.path.join(PATH_ASSET_FONT, "open-sans.ttf"),
        size=NOT_PLAYING_CONTENT_POINT_SIZE)
    content_text = utils.wrap_and_ellipsize_text(
        text="Play some music on Spotify, and we will show you what is playing on here. :)",
        font=content_font,
        max_width=max_width,
        max_lines=2)
    content_text_width, content_text_height = content_font.getsize_multiline(content_text)

    # Figure out where the y-start of our music icon should be drawn. This is dependent on
    #   1) The music icon's height
    #   2) The text height of the heading
    #   3) The text height of the content
    #   4) The padding between the music icon, heading, and content
    y_start = (image.height - (music_icon.height + \
              NOT_PLAYING_ICON_SPACING + \
              heading_text_height + \
              NOT_PLAYING_HEADING_SPACING + \
              content_text_height)) // 2

    # Subtracting 10 from the initial y_start so that it's visually centered (this doesn't make it
    # vertically centered, but at least it looks like it's centered, psychologically-speaking)
    y_start -= 10

    # Now start drawing the music icon
    music_x = (image.width - music_icon.width) // 2
    music_y = y_start
    image.paste(music_icon, (music_x, music_y))

    # Then start drawing the header
    heading_x = (image.width - heading_text_width) // 2
    heading_y = music_y + music_icon.height + NOT_PLAYING_ICON_SPACING
    draw.multiline_text((heading_x, heading_y), heading_text,
                        font=heading_font,
                        align="center",
                        fill=InkyWHAT.RED)

    # And finally, the content
    content_x = (image.width - content_text_width) // 2
    content_y = heading_y + heading_text_height + NOT_PLAYING_HEADING_SPACING
    draw.multiline_text((content_x, content_y), content_text,
                        font=content_font,
                        align="center",
                        fill=InkyWHAT.RED)

    return image

def _paint_header(image: Image.Image, draw: ImageDraw.ImageDraw, options: PainterOptions):
    # Draw the Spotify logo
    with Image.open(os.path.join(PATH_ASSET_IMAGE, "logo-spotify.png")) as logo:
        logo_height = logo.height
        logo_width = logo.width
        image.paste(logo, (PADDING, PADDING))

    # Determine if the user is playing now or has stopped playing and then draw the text
    if options.is_playing:
        heading_text = "• Now Playing"
    else:
        heading_text = "• Was Playing"

    # Measure the text and figure out how to draw it
    font = ImageFont.truetype(
        os.path.join(PATH_ASSET_FONT, "open-sans-light.ttf"),
        size=HEADING_POINT_SIZE)
    _, heading_height = font.getsize(heading_text)

    # Ensure that the font aligns within the middle of the logo's height
    heading_x = PADDING + logo_width + HEADING_LOGO_TEXT_SPACING
    heading_y = PADDING + ((logo_height - heading_height) // 2) - 2

    # Now draw it.
    draw.text((heading_x, heading_y), heading_text, font=font, fill=InkyWHAT.BLACK)

    # Determine the shuffle and repeat state and figure out which icon do we want to draw
    if options.is_shuffled:
        shuffle_icon_path = os.path.join(PATH_ASSET_IMAGE, "icon-shuffle.png")
    else:
        shuffle_icon_path = os.path.join(PATH_ASSET_IMAGE, "icon-shuffle-disabled.png")

    # Draw the shuffle icon first, at the very right of the screen
    with Image.open(shuffle_icon_path) as shuffle:  # type: Image.Image
        shuffle_x = InkyWHAT.WIDTH - PADDING - shuffle.width
        shuffle_y = PADDING + ((logo_height - shuffle.height) // 2)
        image.paste(shuffle, (shuffle_x, shuffle_y))

    if options.repeat_status == RepeatStatus.OFF:
        repeat_icon_path = os.path.join(PATH_ASSET_IMAGE, "icon-repeat-disabled.png")
    elif options.repeat_status == RepeatStatus.SINGLE:
        repeat_icon_path = os.path.join(PATH_ASSET_IMAGE, "icon-repeat-one.png")
    else:
        repeat_icon_path = os.path.join(PATH_ASSET_IMAGE, "icon-repeat.png")

    # Draw the repeat icon afterwards, before the shuffle icon
    with Image.open(repeat_icon_path) as repeat:  # type: Image.Image
        repeat_x = shuffle_x - HEADING_REPEAT_SHUFFLE_SPACING - repeat.width
        repeat_y = shuffle_y
        image.paste(repeat, (repeat_x, repeat_y))

    # Determine the like state and figure out what icon do we need to draw
    if options.is_liked:
        like_icon_path = os.path.join(PATH_ASSET_IMAGE, "icon-heart.png")
    else:
        like_icon_path = os.path.join(PATH_ASSET_IMAGE, "icon-heart-outline.png")

    # Finally, draw the heart icon afterwards, before the shuffle icon
    with Image.open(like_icon_path) as like: # type: Image.image
        like_x = repeat_x - HEADING_REPEAT_SHUFFLE_SPACING - like.width
        like_y = shuffle_y
        image.paste(like, (like_x, like_y))

def _paint_content(image: Image.Image, draw: ImageDraw.ImageDraw, options: PainterOptions):
    # Figure out where we should start drawing the album art (and title). We're going to try
    # to center it on the screen of the InkyWHAT.
    content_y = None
    if CONTENT_START_Y is None:
        content_y = (image.height - CONTENT_ALBUM_DIMENSIONS[1]) // 2
    else:
        content_y = CONTENT_START_Y

    # Draw the album part. Note that if no album art is provided, we'll provide a generic one.
    if options.album_image_url is None:
        album_art = Image.open(os.path.join(PATH_ASSET_IMAGE, "album-generic.png"))
    else:
        album_art = utils.get_image(options.album_image_url,
                                    resize_dimension=CONTENT_ALBUM_DIMENSIONS)

    with album_art:
        album_art_width = album_art.width
        album_art_height = album_art.height
        album_art_x = PADDING
        album_art_y = content_y
        image.paste(album_art, (album_art_x, album_art_y))

    title_font = _get_font(options.track_name, CONTENT_TRACK_POINT_SIZE)

    # Now figure out how to write the track title (wrapping and ellipsizing as needed)
    max_width = image.width - ((PADDING * 2) + album_art_width + CONTENT_ALBUM_ART_INFO_SPACING)
    title_wrapped = utils.wrap_and_ellipsize_text(options.track_name, title_font,
                                                  max_width=max_width,
                                                  max_lines=2)
    title_x = PADDING + album_art_width + CONTENT_ALBUM_ART_INFO_SPACING
    title_y = content_y
    draw.multiline_text((title_x, title_y), title_wrapped, fill=InkyWHAT.RED, font=title_font)

    info_font = ImageFont.truetype(
        os.path.join(PATH_ASSET_FONT, "open-sans.ttf"),
        size=CONTENT_INFO_POINT_SIZE
    )

    # Draw the song duration first. Note that we're starting from the bottom, and then drawing up.
    album_bottom_y = album_art_y + album_art_height
    duration_secs = int(options.duration.total_seconds())
    duration_text = "{mins:d}:{secs:02d}".format(mins=duration_secs // 60, secs=duration_secs % 60)
    info_height = _paint_content_info(
        image=image,
        draw=draw,
        font=info_font,
        info_x=title_x,
        info_bottom_y=album_bottom_y,
        icon_path=os.path.join(PATH_ASSET_IMAGE, "icon-duration.png"),
        text=duration_text,
        max_width=max_width
    )

    # Draw the artist next.
    info_height += _paint_content_info(
        image=image,
        draw=draw,
        font=_get_font(options.artist_name, CONTENT_INFO_POINT_SIZE),
        info_x=title_x,
        info_bottom_y=album_bottom_y - info_height - CONTENT_INFO_LINE_SPACING,
        icon_path=os.path.join(PATH_ASSET_IMAGE, "icon-artist.png"),
        text=options.artist_name,
        max_width=max_width
    )
    info_height += CONTENT_INFO_LINE_SPACING

    # Finally, draw the album title.
    _paint_content_info(
        image=image,
        draw=draw,
        font=_get_font(options.album_name, CONTENT_INFO_POINT_SIZE),
        info_x=title_x,
        info_bottom_y=album_bottom_y - info_height,
        icon_path=os.path.join(PATH_ASSET_IMAGE, "icon-album.png"),
        text=options.album_name,
        max_width=max_width
    )

def _paint_content_info(image: Image.Image, draw: ImageDraw.ImageDraw, font: ImageFont.ImageFont,
                        info_x: int, info_bottom_y: int,
                        icon_path: str, text: str, max_width=int):
    # Draw the icon
    with Image.open(icon_path) as icon:
        icon_width = icon.width
        icon_height = icon.height
        image.paste(icon, (info_x, info_bottom_y - icon_height))

    # Draw the text
    text_x = info_x + icon_width + CONTENT_INFO_ICON_SPACING
    text_y = info_bottom_y - icon_height
    draw.text(
        (text_x, text_y),
        utils.ellipsize_text(text, font, max_width - icon_width - CONTENT_INFO_ICON_SPACING),
        font=font, fill=InkyWHAT.BLACK)

    # Return the height of the icon (so that we know where to draw the next info)
    return icon_height

def _paint_footer(image: Image.Image, draw: ImageDraw.ImageDraw, options: PainterOptions):
    # Draw the user's icon
    with utils.get_image(options.user_image_url, (30, 30)) as avatar_image:
        avatar_image_width = avatar_image.width
        avatar_image_height = avatar_image.height
        avatar_image_x = PADDING
        avatar_image_y = image.height - PADDING - avatar_image_height
        image.paste(avatar_image, (avatar_image_x, avatar_image_y))

    font = ImageFont.truetype(
        os.path.join(PATH_ASSET_FONT, "open-sans-light.ttf"),
        size=FOOTER_POINT_SIZE)

    # Draw the user's name
    _, name_text_height = draw.textsize(options.user_name, font)
    name_max_width = ((image.width - (PADDING * 2)) // 2) - \
        avatar_image_width - FOOTER_ICON_NAME_SPACING - \
        (FOOTER_USER_DEVICE_SPACING // 2)
    name_x = avatar_image_x + avatar_image_width + FOOTER_ICON_NAME_SPACING
    name_y = avatar_image_y + ((avatar_image_height - name_text_height) // 2) - 2
    draw.text(
        (name_x, name_y),
        utils.ellipsize_text(options.user_name, font, name_max_width),
        fill=InkyWHAT.BLACK, font=font)

    # Figure out which icon to draw and draw it
    if options.device_type == DeviceType.COMPUTER:
        device_icon_path = os.path.join(PATH_ASSET_IMAGE, "icon-computer.png")
    elif options.device_type == DeviceType.PHONE:
        device_icon_path = os.path.join(PATH_ASSET_IMAGE, "icon-phone.png")
    elif options.device_type == DeviceType.SPEAKER:
        device_icon_path = os.path.join(PATH_ASSET_IMAGE, "icon-speaker.png")
    elif options.device_type == DeviceType.TV:
        device_icon_path = os.path.join(PATH_ASSET_IMAGE, "icon-tv.png")
    else:
        device_icon_path = os.path.join(PATH_ASSET_IMAGE, "icon-other.png")

    with Image.open(device_icon_path) as device_icon:  # type: Image.Image
        device_width = device_icon.width
        device_height = device_icon.height

        # Measure out the device's name so we know how much space we'll need to allocate. The device
        # name can take up to half the image's width (while including enough space for the icon)
        device_name_max_width = ((image.width - (PADDING * 2)) // 2) - \
            device_width - FOOTER_ICON_NAME_SPACING - \
            (FOOTER_USER_DEVICE_SPACING // 2)
        device_name = utils.ellipsize_text(options.device_name, font, device_name_max_width)
        device_name_width, device_name_height = draw.textsize(device_name, font)

        device_x = image.width - PADDING - device_name_width - \
            FOOTER_ICON_NAME_SPACING - device_width
        device_y = avatar_image_y + ((avatar_image_height - device_height) // 2)

        # Now that we've done all of our management, it's time to draw it.
        image.paste(device_icon, (device_x, device_y))

        # Draw the text
        draw.text(
            (device_x + + device_width + FOOTER_ICON_NAME_SPACING,
             device_y + ((device_height - device_name_height) // 2) - 2),
            device_name, font=font, fill=InkyWHAT.BLACK)

def _get_font(text: str, size: int, light_variant: bool = False):
    # Determine if the text contains characters that would require a CJK font to render
    # it properly (so that it isn't showing mojibake)
    if utils.has_cjk_text(text):
        if light_variant:
            font_path = os.path.join(PATH_ASSET_FONT, "noto-sans-cjkjp-light.otf")
        else:
            font_path = os.path.join(PATH_ASSET_FONT, "noto-sans-cjkjp.otf")
    else:
        if light_variant:
            font_path = os.path.join(PATH_ASSET_FONT, "open-sans-light.ttf")
        else:
            font_path = os.path.join(PATH_ASSET_FONT, "open-sans.ttf")

    return ImageFont.truetype(font_path, size)<|MERGE_RESOLUTION|>--- conflicted
+++ resolved
@@ -52,11 +52,7 @@
         os.path.join(PATH_ASSET_FONT, "open-sans.ttf"),
         size=NOT_PLAYING_HEADING_POINT_SIZE)
     heading_text = utils.wrap_and_ellipsize_text(
-<<<<<<< HEAD
-        text="Nothing Is Playing\nRight Now",
-=======
         text="There Is Nothing Playing",
->>>>>>> 981322da
         font=heading_font,
         max_width=max_width,
         max_lines=2)
